--- conflicted
+++ resolved
@@ -95,12 +95,8 @@
 # Go in the home directory
 cd /home/pi
 
-<<<<<<< HEAD
 # Clone the specific branch 'stable-liteOS-pi5'
-=======
-# Clone the specific branch 'stable-liteOS'
->>>>>>> 5ec1f46a
-git clone --branch stable-liteOS-pi5 https://github.com/giulio177/rpi_car_infotainment.git
+git clone --branch stable-liteOS https://github.com/giulio177/rpi_car_infotainment.git
 ```
 
 ### 4. Set Up VENV
